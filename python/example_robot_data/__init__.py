--- conflicted
+++ resolved
@@ -1,8 +1,3 @@
 # flake8: noqa
-<<<<<<< HEAD
-from .robots_loader import (getModelPath, loadANYmal, loadHyQ, loadICub, loadSolo, loadTalos, loadTalosArm,
-                            loadTalosLegs, loadTiago, loadTiagoNoHand, loadUR, loadHector, loadDoublePendulum, readParamsFromSrdf)
-=======
 from .robots_loader import (getModelPath, loadANYmal, loadHyQ, loadICub, loadKinova, loadRomeo, loadSolo, loadTalos,
-                            loadTalosArm, loadTalosLegs, loadTiago, loadTiagoNoHand, loadUR, readParamsFromSrdf)
->>>>>>> 8884b6b7
+                            loadTalosArm, loadTalosLegs, loadTiago, loadTiagoNoHand, loadUR, readParamsFromSrdf, loadHector, loadDoublePendulum)