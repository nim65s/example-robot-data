--- conflicted
+++ resolved
@@ -236,30 +236,6 @@
     return robot
 
 
-<<<<<<< HEAD
-def loadUR(robot=5, limited=False):
-    URDF_FILENAME = 'ur%i%s_robot.urdf' % (robot, '_joint_limited' if limited else '')
-    URDF_SUBPATH = '/ur_description/urdf/' + URDF_FILENAME
-    print URDF_SUBPATH
-    modelPath = getModelPath(URDF_SUBPATH)
-    return RobotWrapper.BuildFromURDF(modelPath + URDF_SUBPATH, [modelPath])
-
-
-def loadHector():
-    URDF_FILENAME = "quadrotor_base.urdf"
-    URDF_SUBPATH = "/hector_description/robots/" + URDF_FILENAME
-    modelPath = getModelPath(URDF_SUBPATH)
-    robot = RobotWrapper.BuildFromURDF(modelPath + URDF_SUBPATH, [modelPath], pinocchio.JointModelFreeFlyer())
-    return robot
-
-
-def loadDoublePendulum():
-    URDF_FILENAME = "double_pendulum.urdf"
-    URDF_SUBPATH = "/double_pendulum_description/urdf/" + URDF_FILENAME
-    modelPath = getModelPath(URDF_SUBPATH)
-    robot = RobotWrapper.BuildFromURDF(modelPath + URDF_SUBPATH, [modelPath])
-    return robot
-=======
 def loadUR(robot=5, limited=False, gripper=False):
     assert (not (gripper and (robot == 10 or limited)))
     URDF_FILENAME = "ur%i%s_%s.urdf" % (robot, "_joint_limited" if limited else '', 'gripper' if gripper else 'robot')
@@ -268,9 +244,23 @@
     return RobotWrapper.BuildFromURDF(modelPath + URDF_SUBPATH, [modelPath])
 
 
+def loadHector():
+    URDF_FILENAME = "quadrotor_base.urdf"
+    URDF_SUBPATH = "/hector_description/robots/" + URDF_FILENAME
+    modelPath = getModelPath(URDF_SUBPATH)
+    robot = RobotWrapper.BuildFromURDF(modelPath + URDF_SUBPATH, [modelPath], pinocchio.JointModelFreeFlyer())
+    return robot
+
+
+def loadDoublePendulum():
+    URDF_FILENAME = "double_pendulum.urdf"
+    URDF_SUBPATH = "/double_pendulum_description/urdf/" + URDF_FILENAME
+    modelPath = getModelPath(URDF_SUBPATH)
+    robot = RobotWrapper.BuildFromURDF(modelPath + URDF_SUBPATH, [modelPath])
+    return robot
+    
 def loadRomeo():
     URDF_FILENAME = "romeo.urdf"
     URDF_SUBPATH = "/romeo_description/urdf/" + URDF_FILENAME
     modelPath = getModelPath(URDF_SUBPATH)
-    return RobotWrapper.BuildFromURDF(modelPath + URDF_SUBPATH, [modelPath], pinocchio.JointModelFreeFlyer())
->>>>>>> 8884b6b7
+    return RobotWrapper.BuildFromURDF(modelPath + URDF_SUBPATH, [modelPath], pinocchio.JointModelFreeFlyer())