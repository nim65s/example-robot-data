ci:
    autoupdate_branch: 'devel'
exclude: tests/test_python-syntax_error.py
ci:
    autoupdate_branch: 'devel'
repos:
-   repo: https://github.com/pre-commit/mirrors-clang-format
<<<<<<< HEAD
    rev: v14.0.4-1
=======
    rev: v14.0.1
>>>>>>> d2d205e4
    hooks:
    -   id: clang-format
        args: [-i, --style=Google]
-   repo: https://github.com/pre-commit/pre-commit-hooks
<<<<<<< HEAD
    rev: v4.3.0
=======
    rev: v4.2.0
>>>>>>> d2d205e4
    hooks:
    -   id: trailing-whitespace
    -   id: check-added-large-files
    -   id: check-ast
    -   id: check-merge-conflict
    -   id: check-symlinks
    -   id: check-toml
    -   id: check-yaml
    -   id: debug-statements
    -   id: detect-private-key
    -   id: end-of-file-fixer
    -   id: mixed-line-ending
    -   id: trailing-whitespace
-   repo: https://github.com/psf/black
    rev: 22.3.0
    hooks:
    -   id: black
-   repo: https://github.com/PyCQA/flake8
    rev: 4.0.1
    hooks:
    -   id: flake8<|MERGE_RESOLUTION|>--- conflicted
+++ resolved
@@ -5,20 +5,12 @@
     autoupdate_branch: 'devel'
 repos:
 -   repo: https://github.com/pre-commit/mirrors-clang-format
-<<<<<<< HEAD
     rev: v14.0.4-1
-=======
-    rev: v14.0.1
->>>>>>> d2d205e4
     hooks:
     -   id: clang-format
         args: [-i, --style=Google]
 -   repo: https://github.com/pre-commit/pre-commit-hooks
-<<<<<<< HEAD
     rev: v4.3.0
-=======
-    rev: v4.2.0
->>>>>>> d2d205e4
     hooks:
     -   id: trailing-whitespace
     -   id: check-added-large-files
